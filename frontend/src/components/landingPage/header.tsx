<<<<<<< HEAD
import React from "react";
import { Button } from "../ui/button";
import { NavLink } from "../ui/nav-link";
import { Icons } from "../ui/icons";
import { useState } from "react";

export function Header() {
  const [mobileMenuOpen, setMobileMenuOpen] = useState(false);
=======
import { Button } from "../ui/button"
import { NavLink } from "../ui/nav-link"
import { Icons } from "../ui/icons"
import { useState } from "react"
import { useNavigate, useLocation } from "react-router-dom"

export function Header() {
    const [mobileMenuOpen, setMobileMenuOpen] = useState(false)
    const navigate = useNavigate()
    const location = useLocation()
>>>>>>> 457cb453

  const navItems = [
    { href: "#hero", label: "Home" },
    { href: "#mission", label: "Mission" },
    { href: "#features", label: "Features" },
    { href: "#impact", label: "Impact" },
  ];

<<<<<<< HEAD
  return (
    <header className="sticky top-0 z-50 w-full border-b border-border/40 bg-background/95 backdrop-blur supports-[backdrop-filter]:bg-background/60">
      <div className="container mx-auto px-4 sm:px-6 lg:px-8">
        <div className="flex h-16 items-center justify-between">
          {/* Logo */}
          <div className="flex items-center gap-2">
            <div className="flex h-10 w-10 items-center justify-center rounded-lg bg-primary">
              <Icons.leaf className="h-6 w-6 text-primary-foreground" />
            </div>
            <span className="text-xl font-bold text-foreground">ReBin</span>
          </div>
          {/* Desktop Navigation */}
          <nav className="hidden md:flex items-center gap-6">
            {navItems.map((item) => (
              <NavLink key={item.href} href={item.href}>
=======
      const handleNavClick = (href: string) => {
        if (location.pathname !== '/') {
          // If not on home page, navigate to home first
          navigate('/')
          // Wait for navigation to complete, then scroll
          setTimeout(() => {
            const element = document.querySelector(href)
            if (element) {
              element.scrollIntoView({ behavior: 'smooth' })
            }
          }, 100)
        } else {
          // If already on home page, just scroll
          const element = document.querySelector(href)
          if (element) {
            element.scrollIntoView({ behavior: 'smooth' })
          }
        }
        setMobileMenuOpen(false)
      }


      const isSortingPage = location.pathname === '/sorting'

      return (
        <header className={`sticky top-0 z-50 w-full border-b ${isSortingPage ? 'border-gray-800 bg-black' : 'border-border/40 bg-background/95 backdrop-blur supports-[backdrop-filter]:bg-background/60'}`}>
          <div className="container mx-auto px-4 sm:px-6 lg:px-8">
            <div className="flex h-16 items-center justify-between">
              {/* Logo */}
              <div className="flex items-center gap-2">
                <div className="flex h-10 w-10 items-center justify-center rounded-lg bg-primary">
                  <Icons.leaf className="h-6 w-6 text-primary-foreground" />
                </div>
                <span className={`text-xl font-bold ${isSortingPage ? 'text-white' : 'text-foreground'}`}>ReBin</span>
              </div>
  {/* Desktop Navigation */}
  <nav className ="hidden md:flex items-center gap-6">
  {navItems.map((item) => (
              <button 
                key={item.href} 
                onClick={() => handleNavClick(item.href)}
                className={`text-sm font-medium hover:text-primary transition-colors ${isSortingPage ? 'text-white' : 'text-foreground'}`}
              >
>>>>>>> 457cb453
                {item.label}
              </button>
            ))}
<<<<<<< HEAD
            <Button className="bg-primary text-primary-foreground hover:bg-primary/90">
              Get Started
            </Button>
          </nav>
          {/* Mobile Menu Button */}
=======
             <Button 
               className="bg-primary text-primary-foreground hover:bg-primary/90"
               onClick={() => navigate('/sorting')}
             >
               Get Started
             </Button>
             </nav>
             {/* Mobile Menu Button */}
>>>>>>> 457cb453
          <button
            className={`md:hidden p-2 ${isSortingPage ? 'text-white' : 'text-foreground'}`}
            onClick={() => setMobileMenuOpen(!mobileMenuOpen)}
            aria-label="Toggle menu"
          >
            {mobileMenuOpen ? (
              <Icons.x className="h-6 w-6" />
            ) : (
              <Icons.menu className="h-6 w-6" />
            )}
          </button>
        </div>

        {/* Mobile Navigation */}
        {mobileMenuOpen && (
          <nav className={`md:hidden py-4 space-y-4 border-t ${isSortingPage ? 'border-gray-800' : 'border-border/40'}`}>
            {navItems.map((item) => (
<<<<<<< HEAD
              <NavLink
                key={item.href}
                href={item.href}
                onClick={() => setMobileMenuOpen(false)}
=======
              <button 
                key={item.href} 
                onClick={() => handleNavClick(item.href)}
                className={`block w-full text-left text-sm font-medium hover:text-primary transition-colors py-2 ${isSortingPage ? 'text-white' : 'text-foreground'}`}
>>>>>>> 457cb453
              >
                {item.label}
              </button>
            ))}
<<<<<<< HEAD
            <Button className="w-full bg-primary text-primary-foreground hover:bg-primary/90">
=======
            <Button 
              className="w-full bg-primary text-primary-foreground hover:bg-primary/90"
              onClick={() => {
                navigate('/sorting')
                setMobileMenuOpen(false)
              }}
            >
>>>>>>> 457cb453
              Get Started
            </Button>
          </nav>
        )}
      </div>
    </header>
  );
}<|MERGE_RESOLUTION|>--- conflicted
+++ resolved
@@ -1,24 +1,14 @@
-<<<<<<< HEAD
 import React from "react";
 import { Button } from "../ui/button";
 import { NavLink } from "../ui/nav-link";
 import { Icons } from "../ui/icons";
 import { useState } from "react";
+import { useNavigate, useLocation } from "react-router-dom";
 
 export function Header() {
   const [mobileMenuOpen, setMobileMenuOpen] = useState(false);
-=======
-import { Button } from "../ui/button"
-import { NavLink } from "../ui/nav-link"
-import { Icons } from "../ui/icons"
-import { useState } from "react"
-import { useNavigate, useLocation } from "react-router-dom"
-
-export function Header() {
-    const [mobileMenuOpen, setMobileMenuOpen] = useState(false)
-    const navigate = useNavigate()
-    const location = useLocation()
->>>>>>> 457cb453
+  const navigate = useNavigate();
+  const location = useLocation();
 
   const navItems = [
     { href: "#hero", label: "Home" },
@@ -27,9 +17,37 @@
     { href: "#impact", label: "Impact" },
   ];
 
-<<<<<<< HEAD
+  const handleNavClick = (href: string) => {
+    if (location.pathname !== "/") {
+      // If not on home page, navigate to home first
+      navigate("/");
+      // Wait for navigation to complete, then scroll
+      setTimeout(() => {
+        const element = document.querySelector(href);
+        if (element) {
+          element.scrollIntoView({ behavior: "smooth" });
+        }
+      }, 100);
+    } else {
+      // If already on home page, just scroll
+      const element = document.querySelector(href);
+      if (element) {
+        element.scrollIntoView({ behavior: "smooth" });
+      }
+    }
+    setMobileMenuOpen(false);
+  };
+
+  const isSortingPage = location.pathname === "/sorting";
+
   return (
-    <header className="sticky top-0 z-50 w-full border-b border-border/40 bg-background/95 backdrop-blur supports-[backdrop-filter]:bg-background/60">
+    <header
+      className={`sticky top-0 z-50 w-full border-b ${
+        isSortingPage
+          ? "border-gray-800 bg-black"
+          : "border-border/40 bg-background/95 backdrop-blur supports-[backdrop-filter]:bg-background/60"
+      }`}
+    >
       <div className="container mx-auto px-4 sm:px-6 lg:px-8">
         <div className="flex h-16 items-center justify-between">
           {/* Logo */}
@@ -37,78 +55,39 @@
             <div className="flex h-10 w-10 items-center justify-center rounded-lg bg-primary">
               <Icons.leaf className="h-6 w-6 text-primary-foreground" />
             </div>
-            <span className="text-xl font-bold text-foreground">ReBin</span>
+            <span
+              className={`text-xl font-bold ${
+                isSortingPage ? "text-white" : "text-foreground"
+              }`}
+            >
+              ReBin
+            </span>
           </div>
           {/* Desktop Navigation */}
           <nav className="hidden md:flex items-center gap-6">
             {navItems.map((item) => (
-              <NavLink key={item.href} href={item.href}>
-=======
-      const handleNavClick = (href: string) => {
-        if (location.pathname !== '/') {
-          // If not on home page, navigate to home first
-          navigate('/')
-          // Wait for navigation to complete, then scroll
-          setTimeout(() => {
-            const element = document.querySelector(href)
-            if (element) {
-              element.scrollIntoView({ behavior: 'smooth' })
-            }
-          }, 100)
-        } else {
-          // If already on home page, just scroll
-          const element = document.querySelector(href)
-          if (element) {
-            element.scrollIntoView({ behavior: 'smooth' })
-          }
-        }
-        setMobileMenuOpen(false)
-      }
-
-
-      const isSortingPage = location.pathname === '/sorting'
-
-      return (
-        <header className={`sticky top-0 z-50 w-full border-b ${isSortingPage ? 'border-gray-800 bg-black' : 'border-border/40 bg-background/95 backdrop-blur supports-[backdrop-filter]:bg-background/60'}`}>
-          <div className="container mx-auto px-4 sm:px-6 lg:px-8">
-            <div className="flex h-16 items-center justify-between">
-              {/* Logo */}
-              <div className="flex items-center gap-2">
-                <div className="flex h-10 w-10 items-center justify-center rounded-lg bg-primary">
-                  <Icons.leaf className="h-6 w-6 text-primary-foreground" />
-                </div>
-                <span className={`text-xl font-bold ${isSortingPage ? 'text-white' : 'text-foreground'}`}>ReBin</span>
-              </div>
-  {/* Desktop Navigation */}
-  <nav className ="hidden md:flex items-center gap-6">
-  {navItems.map((item) => (
-              <button 
-                key={item.href} 
+              <button
+                key={item.href}
                 onClick={() => handleNavClick(item.href)}
-                className={`text-sm font-medium hover:text-primary transition-colors ${isSortingPage ? 'text-white' : 'text-foreground'}`}
+                className={`text-sm font-medium hover:text-primary transition-colors ${
+                  isSortingPage ? "text-white" : "text-foreground"
+                }`}
               >
->>>>>>> 457cb453
                 {item.label}
               </button>
             ))}
-<<<<<<< HEAD
-            <Button className="bg-primary text-primary-foreground hover:bg-primary/90">
+            <Button
+              className="bg-primary text-primary-foreground hover:bg-primary/90"
+              onClick={() => navigate("/sorting")}
+            >
               Get Started
             </Button>
           </nav>
           {/* Mobile Menu Button */}
-=======
-             <Button 
-               className="bg-primary text-primary-foreground hover:bg-primary/90"
-               onClick={() => navigate('/sorting')}
-             >
-               Get Started
-             </Button>
-             </nav>
-             {/* Mobile Menu Button */}
->>>>>>> 457cb453
           <button
-            className={`md:hidden p-2 ${isSortingPage ? 'text-white' : 'text-foreground'}`}
+            className={`md:hidden p-2 ${
+              isSortingPage ? "text-white" : "text-foreground"
+            }`}
             onClick={() => setMobileMenuOpen(!mobileMenuOpen)}
             aria-label="Toggle menu"
           >
@@ -122,34 +101,29 @@
 
         {/* Mobile Navigation */}
         {mobileMenuOpen && (
-          <nav className={`md:hidden py-4 space-y-4 border-t ${isSortingPage ? 'border-gray-800' : 'border-border/40'}`}>
+          <nav
+            className={`md:hidden py-4 space-y-4 border-t ${
+              isSortingPage ? "border-gray-800" : "border-border/40"
+            }`}
+          >
             {navItems.map((item) => (
-<<<<<<< HEAD
-              <NavLink
+              <button
                 key={item.href}
-                href={item.href}
-                onClick={() => setMobileMenuOpen(false)}
-=======
-              <button 
-                key={item.href} 
                 onClick={() => handleNavClick(item.href)}
-                className={`block w-full text-left text-sm font-medium hover:text-primary transition-colors py-2 ${isSortingPage ? 'text-white' : 'text-foreground'}`}
->>>>>>> 457cb453
+                className={`block w-full text-left text-sm font-medium hover:text-primary transition-colors py-2 ${
+                  isSortingPage ? "text-white" : "text-foreground"
+                }`}
               >
                 {item.label}
               </button>
             ))}
-<<<<<<< HEAD
-            <Button className="w-full bg-primary text-primary-foreground hover:bg-primary/90">
-=======
-            <Button 
+            <Button
               className="w-full bg-primary text-primary-foreground hover:bg-primary/90"
               onClick={() => {
-                navigate('/sorting')
-                setMobileMenuOpen(false)
+                navigate("/sorting");
+                setMobileMenuOpen(false);
               }}
             >
->>>>>>> 457cb453
               Get Started
             </Button>
           </nav>
