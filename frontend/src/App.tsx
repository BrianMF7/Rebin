--- conflicted
+++ resolved
@@ -2,15 +2,6 @@
 // import { CameraUpload } from './components/CameraUpload'
 //import { StatsPanel } from './components/StatsPanel'
 //Testing
-<<<<<<< HEAD
-import { Header } from './components/landingPage/header'
-import { EarthBackground } from './components/landingPage/earthBackground'
-import { Footer } from './components/landingPage/footer'
-import { HeroSection } from './components/landingPage/heroSection'
-import { MissionSection } from './components/landingPage/missionSection'
-import { FeaturesSection } from './components/landingPage/featureSection'
-import { ImpactSection } from './components/landingPage/impactSection'
-=======
 import { Header } from "./components/landingPage/header";
 import { EarthBackground } from "./components/landingPage/earthBackground";
 import { Footer } from "./components/landingPage/footer";
@@ -18,18 +9,13 @@
 import { MissionSection } from "./components/landingPage/missionSection";
 import { FeaturesSection } from "./components/landingPage/featureSection";
 import { ImpactSection } from "./components/landingPage/impactSection";
->>>>>>> 82987565
 
 function App() {
   return (
     <div className="min-h-screen flex flex-col bg-background">
       <EarthBackground />
       <Header />
-<<<<<<< HEAD
-    
-=======
 
->>>>>>> 82987565
       <main className="flex-1 relative z-10">
         <HeroSection />
         <MissionSection />
